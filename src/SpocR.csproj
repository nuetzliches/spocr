﻿<Project Sdk="Microsoft.NET.Sdk">

  <PropertyGroup>
<<<<<<< HEAD
    <Version>1.0.2</Version>
=======
    <Version>1.0.1</Version>
>>>>>>> c3ed1660
  </PropertyGroup>

  <PropertyGroup>
    <LangVersion>7.2</LangVersion>
  </PropertyGroup>

  <PropertyGroup>
    <ToolCommandName>spocr</ToolCommandName>
    <PackAsTool>True</PackAsTool>
    <OutputType>Exe</OutputType>
    <TargetFramework>netcoreapp2.1</TargetFramework>
  </PropertyGroup>

  <ItemGroup>
    <Content Include="Output\**\*" CopyToPublishDirectory="PreserveNewest" />
  </ItemGroup>

  <ItemGroup>
    <Compile Remove="Debug\**" />
    <EmbeddedResource Remove="Debug\**" />
    <None Remove="Debug\**" />
  </ItemGroup>

  <ItemGroup>
    <PackageReference Include="McMaster.Extensions.CommandLineUtils" Version="2.2.5" />
    <PackageReference Include="Microsoft.CodeAnalysis.CSharp" Version="2.8.2" />
    <PackageReference Include="Microsoft.Extensions.Configuration" Version="2.2.0" />
    <PackageReference Include="Microsoft.Extensions.Configuration.FileExtensions" Version="2.2.0" />
    <PackageReference Include="Microsoft.Extensions.Configuration.Json" Version="2.2.0" />
    <PackageReference Include="Microsoft.Extensions.DependencyInjection" Version="2.1.1" />
    <PackageReference Include="Newtonsoft.Json" Version="11.0.2" />
    <PackageReference Include="System.Data.SqlClient" Version="4.5.1" />
  </ItemGroup>

</Project><|MERGE_RESOLUTION|>--- conflicted
+++ resolved
@@ -1,11 +1,7 @@
-﻿<Project Sdk="Microsoft.NET.Sdk">
+<Project Sdk="Microsoft.NET.Sdk">
 
   <PropertyGroup>
-<<<<<<< HEAD
     <Version>1.0.2</Version>
-=======
-    <Version>1.0.1</Version>
->>>>>>> c3ed1660
   </PropertyGroup>
 
   <PropertyGroup>
