<Project Sdk="Microsoft.NET.Sdk">

  <PropertyGroup>
<<<<<<< HEAD
    <Version>0.1.2</Version>
=======
    <Version>0.1.3</Version>
>>>>>>> 8211957d
  </PropertyGroup>

  <PropertyGroup>
    <LangVersion>7.2</LangVersion>
  </PropertyGroup>

  <PropertyGroup>
    <ToolCommandName>spocr</ToolCommandName>
    <PackAsTool>True</PackAsTool>
    <OutputType>Exe</OutputType>
    <TargetFramework>netcoreapp2.1</TargetFramework>
  </PropertyGroup>

  <ItemGroup>
    <Content Include="Output\**\*" CopyToPublishDirectory="PreserveNewest" />
  </ItemGroup>

  <ItemGroup>
    <PackageReference Include="McMaster.Extensions.CommandLineUtils" Version="2.2.5" />
    <PackageReference Include="Microsoft.CodeAnalysis.CSharp" Version="2.8.2" />
    <PackageReference Include="Microsoft.Extensions.Configuration" Version="2.1.1" />
    <PackageReference Include="Microsoft.Extensions.DependencyInjection" Version="2.1.1" />
    <PackageReference Include="Newtonsoft.Json" Version="11.0.2" />
    <PackageReference Include="System.Data.SqlClient" Version="4.5.1" />
  </ItemGroup>

</Project><|MERGE_RESOLUTION|>--- conflicted
+++ resolved
@@ -1,11 +1,7 @@
 <Project Sdk="Microsoft.NET.Sdk">
 
   <PropertyGroup>
-<<<<<<< HEAD
-    <Version>0.1.2</Version>
-=======
     <Version>0.1.3</Version>
->>>>>>> 8211957d
   </PropertyGroup>
 
   <PropertyGroup>
