--- conflicted
+++ resolved
@@ -1,11 +1,7 @@
 ﻿<Project Sdk="Microsoft.NET.Sdk">
 
   <PropertyGroup Label="Build">
-<<<<<<< HEAD
-    <Version>3.0.5</Version>    
-=======
     <Version>3.1.0</Version>    
->>>>>>> 1d001be1
     <TargetFramework>net5.0</TargetFramework>
   </PropertyGroup>
 
