--- conflicted
+++ resolved
@@ -1,11 +1,7 @@
 ﻿<Project Sdk="Microsoft.NET.Sdk">
 
   <PropertyGroup Label="Build">
-<<<<<<< HEAD
-    <Version>3.1.3</Version>    
-=======
     <Version>3.1.4</Version>    
->>>>>>> 0c830daf
     <TargetFramework>net5.0</TargetFramework>
   </PropertyGroup>
 
