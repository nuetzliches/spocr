﻿<Project Sdk="Microsoft.NET.Sdk">

  <PropertyGroup>
<<<<<<< HEAD
    <Version>1.0.0</Version>
=======
    <Version>0.2.0</Version>
>>>>>>> e4e57914
  </PropertyGroup>

  <PropertyGroup>
    <LangVersion>7.2</LangVersion>
  </PropertyGroup>

  <PropertyGroup>
    <ToolCommandName>spocr</ToolCommandName>
    <PackAsTool>True</PackAsTool>
    <OutputType>Exe</OutputType>
    <TargetFramework>netcoreapp2.1</TargetFramework>
  </PropertyGroup>

  <ItemGroup>
    <Content Include="Output\**\*" CopyToPublishDirectory="PreserveNewest" />
  </ItemGroup>

  <ItemGroup>
    <Compile Remove="Debug\**" />
    <EmbeddedResource Remove="Debug\**" />
    <None Remove="Debug\**" />
  </ItemGroup>

  <ItemGroup>
    <PackageReference Include="McMaster.Extensions.CommandLineUtils" Version="2.2.5" />
    <PackageReference Include="Microsoft.CodeAnalysis.CSharp" Version="2.8.2" />
    <PackageReference Include="Microsoft.Extensions.Configuration" Version="2.2.0" />
    <PackageReference Include="Microsoft.Extensions.Configuration.FileExtensions" Version="2.2.0" />
    <PackageReference Include="Microsoft.Extensions.Configuration.Json" Version="2.2.0" />
    <PackageReference Include="Microsoft.Extensions.DependencyInjection" Version="2.1.1" />
    <PackageReference Include="Newtonsoft.Json" Version="11.0.2" />
    <PackageReference Include="System.Data.SqlClient" Version="4.5.1" />
  </ItemGroup>

</Project><|MERGE_RESOLUTION|>--- conflicted
+++ resolved
@@ -1,11 +1,7 @@
 ﻿<Project Sdk="Microsoft.NET.Sdk">
 
   <PropertyGroup>
-<<<<<<< HEAD
     <Version>1.0.0</Version>
-=======
-    <Version>0.2.0</Version>
->>>>>>> e4e57914
   </PropertyGroup>
 
   <PropertyGroup>
