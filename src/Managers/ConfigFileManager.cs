
using System.IO;
using Newtonsoft.Json;
<<<<<<< HEAD
using SpocR.Common;
using SpocR.Models;
=======
using SpocR.Models;
using SpocR.Serialization;
>>>>>>> 8211957d

namespace SpocR.Managers
{
    public class ConfigFileManager
    {
        private ConfigurationModel _config;
        public ConfigurationModel Config
        {
            get => _config ?? (_config = Read());
            set => _config = value;
        }

        public bool Exists()
        {
            return File.Exists(Configuration.ConfigurationFile);
        }

        public ConfigurationModel Read()
        {
            if (!Exists())
            {
                return null;
            }
            var content = File.ReadAllText(Configuration.ConfigurationFile);
            return JsonConvert.DeserializeObject<ConfigurationModel>(content);
        }

        public void Save(ConfigurationModel config)
        {
            var jsonSettings = new JsonSerializerSettings
            {
                NullValueHandling = NullValueHandling.Ignore,
                ContractResolver = new SerializeContractResolver()
            };
            var json = JsonConvert.SerializeObject(new ConfigurationJsonModel(config), Formatting.Indented, jsonSettings);
            File.WriteAllText(Configuration.ConfigurationFile, json);
        }

        public void Remove(bool dryRun)
        {
            if (Exists())
            {
                if (!dryRun)
                    File.Delete(Configuration.ConfigurationFile);
            }
        }
    }
}<|MERGE_RESOLUTION|>--- conflicted
+++ resolved
@@ -1,13 +1,7 @@
-
 using System.IO;
 using Newtonsoft.Json;
-<<<<<<< HEAD
-using SpocR.Common;
-using SpocR.Models;
-=======
 using SpocR.Models;
 using SpocR.Serialization;
->>>>>>> 8211957d
 
 namespace SpocR.Managers
 {
