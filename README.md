# SpocR [![Build Status](https://travis-ci.org/nuetzliches/spocr.svg?branch=master)](https://travis-ci.org/nuetzliches/spocr) [![NuGet Badge](https://buildstats.info/nuget/spocr)](https://www.nuget.org/packages/SpocR/)

- Scaffolds your StoredProcedures and Models to C# Files
- Easy managed by CLI
- Skallable and expandable
- no rigid dependencies

# How SpocR works
SpocR pulls the DB scheme over a given ConnectionString into spocr.json
The spocr.json is configurable (e.g. You can choose which scheme to build or ignore)
SpocR generates the DataContext-Folder with all required C# Code for your .net core Application (App, API or Services)<br>
<<<<<<< HEAD
SpocR is highly skallable. You can build it as Library, Extension or Default (both together as single Project)

You can use UserDefinedTableFunctions or single Values as Parameters.
The result of your StoredProcedures will be mapped as Model or List<Model>
SpocR also is supporting pure JSON-String Result from StoredProcedure without building any Models.

### Generated Folder and Files
./DataContext<br>
./DataContext/Models/[StoredProcedureName].cs<br>
./DataContext/Params/[StoredProcedureName].cs<br>
./DataContext/StoredProcedures/[EntityName]Extensions.cs<br>
./DataContext/AppDbContext.cs<br>
./DataContext/AppDbContextExtensions.cs<br>
./DataContext/SqlDataReaderExtensions.cs<br>
./DataContext/SqlParameterExtensions.cs<br>

- Register IAppDbContext in Startup.cs
=======
SpocR is highly scalable. You can build it as Library, Extension or Default (both together as single Project)

You can use UserDefinedTableFunctions or single Values as Parameters.
The result of your StoredProcedures will be mapped as Model or List<Model>
SpocR also is supporting pure JSON-String Result from StoredProcedure without building any Models.

## Generated Folder Structure

./DataContext
./DataContext/Models/[StoredProcedureName].cs
./DataContext/Params/[StoredProcedureName].cs
./DataContext/StoredProcedures/[EntityName]Extensions.cs
./DataContext/AppDbContext.cs
./DataContext/AppDbContextExtensions.cs
./DataContext/SqlDataReaderExtensions.cs
./DataContext/SqlParameterExtensions.csmeterExtensions.cs

## Use the generated SpocR code

- Register `IAppDbContext` in Startup.cs

>>>>>>> e4e57914
```csharp
services.AddAppDbContext();
```

<<<<<<< HEAD
- Inject IAppDbContext in your Managers
```csharp
private readonly IAppDbContext _context;
=======
- Inject IAppDbContext into your business logic, e.g. your managers or services.
  
```csharp
private readonly IAppDbContext _context;

>>>>>>> e4e57914
constructor MyManager(IAppDbContext context) 
{ 
    _context = context;
}
```

- Call a stored procedure method
  
```csharp
public Task<List<UserList>> ListAsync(CancellationToken cancellationToken = default)
{
    return _dbContext.UserListAsync(User.Id, cancellationToken);
}
```

# Restrictions (TODO: define restrictions and the effects)

## StoredProcedure-Naming
#### `[EntityName][Action][Suffix]`
- EntityName (required): Name of base SQL-Table
- Action (required): Create | Update | Delete | (Merge, Upsert) | FindBy | List
- Suffix: WithChildren | (custom suffix)

## Required result for CRUD-Actions (Create, Update, Delete, Merge, Upsert)
- [ResultId] INT, [RecordId] INT

# Requirements
- Database:     SQL-Server Version 2012
- Web-API:      [ASP.NET Core 2](https://docs.microsoft.com/en-us/aspnet/core/tutorials/first-web-api?view=aspnetcore-2.1)

# Required .NET Core Packages for Web-API
- Newtonsoft.Json
- System.Data.SqlClient

# Installation
- Install [.NET Core 2.1](https://www.microsoft.com/net/download)

### a. From NPM

`> dotnet tool install --global SpocR`<br>

### b. From GitHub
Clone and Download Repository

`> git clone https://github.com/nuetzliches/spocr.git`<br>
`> cd src`<br>
`> dotnet pack --output ./ --configuration Release`<br>
`> dotnet tool install -g spocr --add-source ./`<br>
`> (dotnet tool uninstall -g spocr)`<br>

# Use spocr

### 1. Create spocr.json and configure it
> spocr create

### 2. Pull schemes & Build DataContext-Folder
> spocr rebuild

## Or in single steps

### 2.1 Pull Database Schemes and update spocr.json
> spocr pull

### 2.2 Build DataContext-Folder 
> spocr build

### Remove SpocR (config and or DataContext)
> spocr remove

<<<<<<< HEAD
# spocr.json Configuration

### Project.Role.Kind
- Default (Default): SpocR will create a standalone project with all dependencies
- Lib: SpocR will create a spocr-library to include it into other projects, with AppDbContext and dependencies 
- Extension: SpocR will create a extendable project, without AppDbContext and dependencies, to inlude an existing spocr-lib. You have to configure the namespace (Project.Role.LibNamespace) to resolve the spocr-lib

### Project.Identity.Kind
- WithUserId (Default): First param @UserId is required in every StoredProcedure
- None: E.g. if you are working with Integrated-Security

=======
>>>>>>> e4e57914
# TODO: Demo-Project with StoredProcedures and API-Implementation

# Resources
- http://roslynquoter.azurewebsites.net/
- https://natemcmaster.com/blog/2018/05/12/dotnet-global-tools/


# Example for vscode launch.json

- available commands for args:  "create", "pull", "build", "rebuild", "remove", 
- options: "-d|--dry-run"

```json
{
    "version": "0.2.0",
    "configurations": [
        {
            "name": "Debug spocr (console)",
            "type": "coreclr",
            "request": "launch",
            "preLaunchTask": "build",
            "program": "${workspaceFolder}/src/bin/Debug/netcoreapp2.1/SpocR.dll",
<<<<<<< HEAD
            // awailable commands: "create", "pull", "build", "rebuild", "remove", options: "-d|--dry-run"
            "args": [
                "create",
                "-d"
            ],
=======
            
            "args": ["${input:command}", "${input:option}"],
>>>>>>> e4e57914
            "cwd": "${workspaceFolder}/src",
            "console": "integratedTerminal",
            "stopAtEntry": false,
            "internalConsoleOptions": "openOnSessionStart"
        },
        {
            "name": ".NET Core Attach",
            "type": "coreclr",
            "request": "attach",
            "processId": "${command:pickProcess}"
        }
<<<<<<< HEAD
=======
    ],
    "inputs": [
        {
            "id": "command",
            "description": "spocr command",
            "default": "version",
            "options": ["create", "pull", "build", "rebuild", "remove", "version"],
            "type": "pickString"
        },
        {
            "id": "option",
            "description": "spocr options",
            "default": "",
            "options": ["", "--dry-run"],
            "type": "pickString"
        }
>>>>>>> e4e57914
    ]
}
```<|MERGE_RESOLUTION|>--- conflicted
+++ resolved
@@ -9,14 +9,15 @@
 SpocR pulls the DB scheme over a given ConnectionString into spocr.json
 The spocr.json is configurable (e.g. You can choose which scheme to build or ignore)
 SpocR generates the DataContext-Folder with all required C# Code for your .net core Application (App, API or Services)<br>
-<<<<<<< HEAD
-SpocR is highly skallable. You can build it as Library, Extension or Default (both together as single Project)
+
+SpocR is highly scalable. You can build it as Library, Extension or Default (both together as single Project)
 
 You can use UserDefinedTableFunctions or single Values as Parameters.
 The result of your StoredProcedures will be mapped as Model or List<Model>
 SpocR also is supporting pure JSON-String Result from StoredProcedure without building any Models.
 
-### Generated Folder and Files
+## Generated Folder Structure
+
 ./DataContext<br>
 ./DataContext/Models/[StoredProcedureName].cs<br>
 ./DataContext/Params/[StoredProcedureName].cs<br>
@@ -26,45 +27,19 @@
 ./DataContext/SqlDataReaderExtensions.cs<br>
 ./DataContext/SqlParameterExtensions.cs<br>
 
-- Register IAppDbContext in Startup.cs
-=======
-SpocR is highly scalable. You can build it as Library, Extension or Default (both together as single Project)
-
-You can use UserDefinedTableFunctions or single Values as Parameters.
-The result of your StoredProcedures will be mapped as Model or List<Model>
-SpocR also is supporting pure JSON-String Result from StoredProcedure without building any Models.
-
-## Generated Folder Structure
-
-./DataContext
-./DataContext/Models/[StoredProcedureName].cs
-./DataContext/Params/[StoredProcedureName].cs
-./DataContext/StoredProcedures/[EntityName]Extensions.cs
-./DataContext/AppDbContext.cs
-./DataContext/AppDbContextExtensions.cs
-./DataContext/SqlDataReaderExtensions.cs
-./DataContext/SqlParameterExtensions.csmeterExtensions.cs
-
 ## Use the generated SpocR code
 
 - Register `IAppDbContext` in Startup.cs
 
->>>>>>> e4e57914
 ```csharp
 services.AddAppDbContext();
 ```
 
-<<<<<<< HEAD
-- Inject IAppDbContext in your Managers
-```csharp
-private readonly IAppDbContext _context;
-=======
 - Inject IAppDbContext into your business logic, e.g. your managers or services.
   
 ```csharp
 private readonly IAppDbContext _context;
 
->>>>>>> e4e57914
 constructor MyManager(IAppDbContext context) 
 { 
     _context = context;
@@ -134,7 +109,6 @@
 ### Remove SpocR (config and or DataContext)
 > spocr remove
 
-<<<<<<< HEAD
 # spocr.json Configuration
 
 ### Project.Role.Kind
@@ -146,8 +120,6 @@
 - WithUserId (Default): First param @UserId is required in every StoredProcedure
 - None: E.g. if you are working with Integrated-Security
 
-=======
->>>>>>> e4e57914
 # TODO: Demo-Project with StoredProcedures and API-Implementation
 
 # Resources
@@ -169,17 +141,8 @@
             "type": "coreclr",
             "request": "launch",
             "preLaunchTask": "build",
-            "program": "${workspaceFolder}/src/bin/Debug/netcoreapp2.1/SpocR.dll",
-<<<<<<< HEAD
-            // awailable commands: "create", "pull", "build", "rebuild", "remove", options: "-d|--dry-run"
-            "args": [
-                "create",
-                "-d"
-            ],
-=======
-            
+            "program": "${workspaceFolder}/src/bin/Debug/netcoreapp2.1/SpocR.dll",      
             "args": ["${input:command}", "${input:option}"],
->>>>>>> e4e57914
             "cwd": "${workspaceFolder}/src",
             "console": "integratedTerminal",
             "stopAtEntry": false,
@@ -191,8 +154,6 @@
             "request": "attach",
             "processId": "${command:pickProcess}"
         }
-<<<<<<< HEAD
-=======
     ],
     "inputs": [
         {
@@ -209,7 +170,6 @@
             "options": ["", "--dry-run"],
             "type": "pickString"
         }
->>>>>>> e4e57914
     ]
 }
 ```